import logging
import typing as t

from discord.ext.commands import Cog, Context, errors
from sentry_sdk import push_scope

from bot.bot import Bot
from bot.decorators import InWhitelistCheckFailure, PermissionCheckFailure

log = logging.getLogger(__name__)


class ErrorHandler(Cog):
    """Handles errors emitted from commands."""

    def __init__(self, bot: Bot):
        self.bot = bot

    @Cog.listener()
    async def on_command_error(self, ctx: Context, e: errors.CommandError) -> None:
        """
        Provide generic command error handling.

        Error handling is deferred to any local error handler, if present. This is done by
        checking for the presence of a `handled` attribute on the error.

        Error handling emits a single error message in the invoking context `ctx` and a log message,
        prioritized as follows:

        1. If the name fails to match a command:
            * If CommandNotFound is raised when invoking the tag (determined by the presence of the
              `invoked_from_error_handler` attribute), this error is treated as being unexpected
              and therefore sends an error message
        2. UserInputError: see `handle_user_input_error`
        3. CheckFailure: see `handle_check_failure`
        4. CommandOnCooldown: send an error message in the invoking context
        5. Otherwise, if not a DisabledCommand, handling is deferred to `handle_unexpected_error`
        """
        command = ctx.command

        if hasattr(e, "handled"):
            log.debug(
                f"Command {command} had its error already handled locally; ignoring.")
            return

        if isinstance(e, errors.CommandNotFound) and not hasattr(ctx, "invoked_from_error_handler"):
            await self.command_not_found(ctx)
            return  # Exit early to avoid logging.
        elif isinstance(e, errors.UserInputError):
            await self.handle_user_input_error(ctx, e)
        elif isinstance(e, errors.CheckFailure):
            await self.handle_check_failure(ctx, e)
        elif isinstance(e, errors.CommandOnCooldown):
            await ctx.send(e)
        elif isinstance(e, errors.CommandInvokeError):
            await self.handle_unexpected_error(ctx, e.original)
            return  # Exit early to avoid logging.
        elif not isinstance(e, errors.DisabledCommand):
            # ConversionError, MaxConcurrencyReached, ExtensionError
            await self.handle_unexpected_error(ctx, e)
            return  # Exit early to avoid logging.

        log.debug(
            f"Command {command} invoked by {ctx.message.author} with error "
            f"{e.__class__.__name__}: {e}"
        )

    @staticmethod
    async def command_not_found(ctx: Context) -> None:
        """
        Send an error message in 'ctx' for CommandNotFound error
        """
        log.debug(
            f"{ctx.author} tried to use an invalid command ({ctx.message.content})"
        )
        await ctx.send("Command not found, use !help for help")

<<<<<<< HEAD
    async def get_help_command(self, command: t.Optional[Command]) -> t.Tuple:
        """Return the help command invocation args to display help for `command`."""
        parent = None
        if command is not None:
            parent = command.parent

        # Retrieve the help command for the invoked command.
        if parent and command:
            return self.bot.get_command("help"), parent.name, command.name
        elif command:
            return self.bot.get_command("help"), command.name
        else:
            return self.bot.get_command("help")
=======
    @staticmethod
    def get_help_command(ctx: Context) -> t.Coroutine:
        """Return a prepared `help` command invocation coroutine."""
        if ctx.command:
            return ctx.send_help(ctx.command)

        return ctx.send_help()
>>>>>>> 394ee951

    async def handle_user_input_error(self, ctx: Context, e: errors.UserInputError) -> None:
        """
        Send an error message in `ctx` for UserInputError, sometimes invoking the help command too.

        * MissingRequiredArgument: send an error message with arg name and the help command
        * TooManyArguments: send an error message and the help command
        * BadArgument: send an error message and the help command
        * BadUnionArgument: send an error message including the error produced by the last converter
        * ArgumentParsingError: send an error message
        * Other: send an error message and the help command
        """
        help_command = self.get_help_command(ctx)

        if isinstance(e, errors.MissingRequiredArgument):
            await ctx.send(f"Missing required argument `{e.param.name}`.")
            await help_command
        elif isinstance(e, errors.TooManyArguments):
            await ctx.send("Too many arguments provided.")
            await help_command
        elif isinstance(e, (errors.BadArgument, errors.BadUnionArgument)):
            await ctx.send(f"Bad argument: {e}\n")
            await help_command
        elif isinstance(e, errors.BadUnionArgument):
            await ctx.send(f"Bad argument: {e}\n```{e.errors[-1]}```")
        elif isinstance(e, errors.ArgumentParsingError):
            await ctx.send(f"Argument parsing error: {e}")
        else:
            await ctx.send("Something about your input seems off. Check the arguments:")
            await help_command

    @staticmethod
    async def handle_check_failure(ctx: Context, e: errors.CheckFailure) -> None:
        """
        Send an error message in `ctx` for certain types of CheckFailure.

        The following types are handled:

        * BotMissingPermissions
        * BotMissingRole
        * BotMissingAnyRole
        * NoPrivateMessage
        * InWhitelistCheckFailure
        * PermissionCheckFailure
        """
        bot_missing_errors = (
            errors.BotMissingPermissions,
            errors.BotMissingRole,
            errors.BotMissingAnyRole
        )

        user_errors = (
            InWhitelistCheckFailure,
            PermissionCheckFailure,
            errors.NoPrivateMessage
        )

        if isinstance(e, bot_missing_errors):
            await ctx.send("Sorry, it looks like I don't have the permissions or roles I need to do that.")
        elif isinstance(e, user_errors):
            await ctx.send(e)

    @staticmethod
    async def handle_unexpected_error(ctx: Context, e: errors.CommandError) -> None:
        """Send a generic error message in `ctx` and log the exception as an error with exc_info."""
        await ctx.send(
            f"Sorry, an unexpected error occurred. Please let us know!\n\n"
            f"```{e.__class__.__name__}: {e}```"
        )

        with push_scope() as scope:
            scope.user = {
                "id": ctx.author.id,
                "username": str(ctx.author)
            }

            scope.set_tag("command", ctx.command.qualified_name)
            scope.set_tag("message_id", ctx.message.id)
            scope.set_tag("channel_id", ctx.channel.id)

            scope.set_extra("full_message", ctx.message.content)

            if ctx.guild is not None:
                scope.set_extra(
                    "jump_to",
                    f"https://discordapp.com/channels/{ctx.guild.id}/{ctx.channel.id}/{ctx.message.id}"
                )

            log.error(
                f"Error executing command invoked by {ctx.message.author}: {ctx.message.content}", exc_info=e)


def setup(bot: Bot) -> None:
    """Load the ErrorHandler cog."""
    bot.add_cog(ErrorHandler(bot))<|MERGE_RESOLUTION|>--- conflicted
+++ resolved
@@ -75,21 +75,7 @@
         )
         await ctx.send("Command not found, use !help for help")
 
-<<<<<<< HEAD
-    async def get_help_command(self, command: t.Optional[Command]) -> t.Tuple:
-        """Return the help command invocation args to display help for `command`."""
-        parent = None
-        if command is not None:
-            parent = command.parent
 
-        # Retrieve the help command for the invoked command.
-        if parent and command:
-            return self.bot.get_command("help"), parent.name, command.name
-        elif command:
-            return self.bot.get_command("help"), command.name
-        else:
-            return self.bot.get_command("help")
-=======
     @staticmethod
     def get_help_command(ctx: Context) -> t.Coroutine:
         """Return a prepared `help` command invocation coroutine."""
@@ -97,7 +83,6 @@
             return ctx.send_help(ctx.command)
 
         return ctx.send_help()
->>>>>>> 394ee951
 
     async def handle_user_input_error(self, ctx: Context, e: errors.UserInputError) -> None:
         """
